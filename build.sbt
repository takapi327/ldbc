/**
 *  This file is part of the ldbc.
 *  For the full copyright and license information,
 *  please view the LICENSE file that was distributed with this source code.
 */

import com.typesafe.tools.mima.core.*
import BuildSettings.*
import Dependencies.*
import Implicits.*
import JavaVersions.*
import ProjectKeys.*
import ScalaVersions.*
import Workflows.*

ThisBuild / tlBaseVersion              := LdbcVersions.latest
ThisBuild / tlFatalWarnings            := true
ThisBuild / projectName                := "ldbc"
ThisBuild / scalaVersion               := scala3
ThisBuild / crossScalaVersions         := Seq(scala3, scala37)
ThisBuild / githubWorkflowJavaVersions := Seq(
  JavaSpec.corretto(java11),
  JavaSpec.corretto(java17),
  JavaSpec.corretto(java21)
)
ThisBuild / githubWorkflowBuildPreamble ++= List(dockerRun) ++ nativeBrewInstallWorkflowSteps.value
ThisBuild / nativeBrewInstallCond := Some("matrix.project == 'ldbcNative'")
ThisBuild / githubWorkflowAddedJobs ++= Seq(sbtScripted.value, sbtCoverageReport.value)
ThisBuild / githubWorkflowBuildPostamble += dockerStop
ThisBuild / githubWorkflowTargetBranches        := Seq("**")
ThisBuild / githubWorkflowPublishTargetBranches := Seq(RefPredicate.StartsWith(Ref.Tag("v")))
ThisBuild / tlSitePublishBranch                 := None
ThisBuild / mimaBinaryIssueFilters ++= List(
  ProblemFilters.exclude[DirectMissingMethodProblem]("ldbc.schema.DataType.mapping"),

  // Exclusions for Naming class relocation from ldbc.codegen.formatter to ldbc.statement.formatter
  ProblemFilters.exclude[MissingClassProblem]("ldbc.codegen.formatter.Naming"),
  ProblemFilters.exclude[MissingClassProblem]("ldbc.codegen.formatter.Naming$"),

  // ColumnCodeBuilder related exclusions
  ProblemFilters.exclude[IncompatibleMethTypeProblem]("ldbc.codegen.builder.ColumnCodeBuilder.apply"),
  ProblemFilters.exclude[IncompatibleMethTypeProblem]("ldbc.codegen.builder.ColumnCodeBuilder.this"),
  ProblemFilters.exclude[IncompatibleResultTypeProblem]("ldbc.codegen.builder.ColumnCodeBuilder.formatter"),
  ProblemFilters.exclude[IncompatibleMethTypeProblem]("ldbc.codegen.builder.ColumnCodeBuilder.copy"),
  ProblemFilters.exclude[IncompatibleResultTypeProblem]("ldbc.codegen.builder.ColumnCodeBuilder.copy$default$1"),
  ProblemFilters.exclude[IncompatibleResultTypeProblem]("ldbc.codegen.builder.ColumnCodeBuilder._1"),

  // DataTypeCodeBuilder related exclusions
  ProblemFilters.exclude[IncompatibleMethTypeProblem]("ldbc.codegen.builder.DataTypeCodeBuilder.apply"),
  ProblemFilters.exclude[IncompatibleMethTypeProblem]("ldbc.codegen.builder.DataTypeCodeBuilder.this"),
  ProblemFilters.exclude[IncompatibleResultTypeProblem]("ldbc.codegen.builder.DataTypeCodeBuilder.formatter"),
  ProblemFilters.exclude[IncompatibleMethTypeProblem]("ldbc.codegen.builder.DataTypeCodeBuilder.copy"),
  ProblemFilters.exclude[IncompatibleResultTypeProblem]("ldbc.codegen.builder.DataTypeCodeBuilder.copy$default$2"),
  ProblemFilters.exclude[IncompatibleResultTypeProblem]("ldbc.codegen.builder.DataTypeCodeBuilder._2"),

  // Key related exclusions
  ProblemFilters.exclude[IncompatibleMethTypeProblem]("ldbc.codegen.model.Key.toCode"),
  ProblemFilters.exclude[ReversedMissingMethodProblem]("ldbc.codegen.model.Key.toCode"),
  ProblemFilters.exclude[IncompatibleMethTypeProblem]("ldbc.codegen.model.Key#Foreign.toCode"),
  ProblemFilters.exclude[IncompatibleMethTypeProblem]("ldbc.codegen.model.Key#Index.toCode"),
  ProblemFilters.exclude[IncompatibleMethTypeProblem]("ldbc.codegen.model.Key#Primary.toCode"),
  ProblemFilters.exclude[IncompatibleMethTypeProblem]("ldbc.codegen.model.Key#Reference.toCode"),
  ProblemFilters.exclude[IncompatibleMethTypeProblem]("ldbc.codegen.model.Key#Unique.toCode")
)

lazy val core = crossProject(JVMPlatform, JSPlatform, NativePlatform)
  .crossType(CrossType.Full)
  .default("core", "ldbc core project")
  .settings(
    onLoadMessage :=
      s"""
         |${ scala.Console.RED }WARNING: This project is deprecated and will be removed in future versions. Please use ldbc-schema instead.
         |
         |${ scala.Console.RED }${ organization.value } %% ${ name.value } % ${ version.value }
         |
         |         ${ scala.Console.RED }↓↓↓↓↓
         |
         |${ scala.Console.RED }${ organization.value } %% ldbc-schema % ${ version.value }
         |
         |""".stripMargin,
    libraryDependencies ++= Seq(
      "org.typelevel" %%% "cats-core"   % "2.12.0",
      "org.scalatest" %%% "scalatest"   % "3.2.18" % Test,
<<<<<<< HEAD
      "org.specs2"    %%% "specs2-core" % "5.5.3"  % Test
    )
=======
      "org.specs2"    %%% "specs2-core" % "4.20.5" % Test
    ),
    Test / scalacOptions -= "-Werror"
>>>>>>> 3c5c04d9
  )
  .platformsSettings(JSPlatform, NativePlatform)(
    libraryDependencies ++= Seq(
      "io.github.cquiroz" %%% "scala-java-time" % "2.6.0"
    )
  )

lazy val sql = crossProject(JVMPlatform, JSPlatform, NativePlatform)
  .crossType(CrossType.Pure)
  .module("sql", "JDBC API wrapped project with Effect System")
  .platformsSettings(JSPlatform, NativePlatform)(
    libraryDependencies ++= Seq(
      "io.github.cquiroz" %%% "scala-java-time" % "2.6.0"
    )
  )

lazy val dsl = crossProject(JVMPlatform, JSPlatform, NativePlatform)
  .crossType(CrossType.Pure)
  .module("dsl", "Projects that provide a way to connect to the database")
  .settings(
    libraryDependencies ++= Seq(
      "org.typelevel" %%% "twiddles-core"     % "0.8.0",
      "org.typelevel" %%% "cats-free"         % "2.10.0",
      "org.typelevel" %%% "cats-effect"       % "3.6.3",
      "org.typelevel" %%% "munit-cats-effect" % "2.1.0" % Test
    )
  )
  .dependsOn(sql)

lazy val statement = crossProject(JVMPlatform, JSPlatform, NativePlatform)
  .crossType(CrossType.Pure)
  .module("statement", "Project for building type-safe statements")
  .settings(
    libraryDependencies ++= Seq(
      "org.scalatest" %%% "scalatest" % "3.2.18" % Test
    )
  )
  .dependsOn(dsl)
  .platformsEnablePlugins(JVMPlatform, JSPlatform, NativePlatform)(
    spray.boilerplate.BoilerplatePlugin
  )

lazy val queryBuilder = crossProject(JVMPlatform, JSPlatform, NativePlatform)
  .crossType(CrossType.Pure)
  .module("query-builder", "Project to build type-safe queries")
  .settings(libraryDependencies += "org.scalatest" %%% "scalatest" % "3.2.18" % Test)
  .dependsOn(statement)

lazy val schema = crossProject(JVMPlatform, JSPlatform, NativePlatform)
  .crossType(CrossType.Pure)
  .module("schema", "Type safety schema construction project")
  .settings(libraryDependencies += "org.scalatest" %%% "scalatest" % "3.2.18" % Test)
  .settings(Test / scalacOptions -= "-Werror")
  .dependsOn(statement)

lazy val schemaSpy = LepusSbtProject("ldbc-schemaSpy", "module/ldbc-schemaspy")
  .settings(
    description := "Project to generate SchemaSPY documentation",
    onLoadMessage := s"${ scala.Console.RED }WARNING: This project is deprecated and will be removed in future versions.${ scala.Console.RESET }",
    libraryDependencies += schemaspy
  )
  .dependsOn(core.jvm)

lazy val codegen = crossProject(JVMPlatform, JSPlatform, NativePlatform)
  .crossType(CrossType.Full)
  .module("codegen", "Project to generate code from Sql")
  .settings(
    libraryDependencies ++= Seq(
      "org.scala-lang.modules" %%% "scala-parser-combinators" % "2.3.0",
<<<<<<< HEAD
      "org.scalatest"          %%% "scalatest"                % "3.2.18" % Test,
      "org.specs2"             %%% "specs2-core"              % "5.5.3"  % Test
=======
      "org.typelevel"          %%% "munit-cats-effect"        % "2.1.0" % Test
>>>>>>> 3c5c04d9
    )
  )
  .jvmSettings(
    libraryDependencies ++= Seq(
      "io.circe" %%% "circe-generic" % "0.14.14",
      "io.circe" %%% "circe-yaml"    % "0.16.1"
    )
  )
  .platformsSettings(JSPlatform, NativePlatform)(
    libraryDependencies += "com.armanbilge" %%% "circe-scala-yaml" % "0.0.4"
  )
  .dependsOn(schema)

lazy val jdbcConnector = crossProject(JVMPlatform)
  .crossType(CrossType.Pure)
  .withoutSuffixFor(JVMPlatform)
  .in(file("module/jdbc-connector"))
  .settings(
    name        := "jdbc-connector",
    description := "JDBC API wrapped project with Effect System."
  )
  .defaultSettings
  .settings(libraryDependencies += catsEffect)
  .dependsOn(sql)

lazy val connector = crossProject(JVMPlatform, JSPlatform, NativePlatform)
  .crossType(CrossType.Full)
  .module("connector", "MySQL connector written in pure Scala3")
  .settings(
    scalacOptions += "-Ykind-projector:underscores",
    libraryDependencies ++= Seq(
<<<<<<< HEAD
      "org.typelevel" %%% "cats-effect"       % "3.5.4",
      "co.fs2"        %%% "fs2-core"          % "3.10-365636d",
      "co.fs2"        %%% "fs2-io"            % "3.10-365636d",
      "org.scodec"    %%% "scodec-bits"       % "1.2.0",
      "org.scodec"    %%% "scodec-core"       % "2.3.1",
=======
      "org.typelevel" %%% "cats-effect"       % "3.6.3",
      "co.fs2"        %%% "fs2-core"          % "3.12.0",
      "co.fs2"        %%% "fs2-io"            % "3.12.0",
      "org.scodec"    %%% "scodec-bits"       % "1.1.38",
      "org.scodec"    %%% "scodec-core"       % "2.2.2",
>>>>>>> 3c5c04d9
      "org.scodec"    %%% "scodec-cats"       % "1.2.0",
      "org.typelevel" %%% "otel4s-core-trace" % "0.13.1",
      "org.typelevel" %%% "twiddles-core"     % "0.8.0",
      "org.typelevel" %%% "munit-cats-effect" % "2.1.0" % Test
    )
  )
  .jsSettings(
    Test / scalaJSLinkerConfig ~= (_.withModuleKind(ModuleKind.CommonJSModule))
  )
  .nativeEnablePlugins(ScalaNativeBrewedConfigPlugin)
  .nativeSettings(Test / nativeBrewFormulas += "s2n")
  .dependsOn(sql)

lazy val hikari = LepusSbtProject("ldbc-hikari", "module/ldbc-hikari")
  .settings(description := "Project to build HikariCP")
  .settings(
    libraryDependencies ++= Seq(
      catsEffect,
      typesafeConfig,
      hikariCP
    ) ++ specs2
  )
  .dependsOn(dsl.jvm)

lazy val plugin = LepusSbtPluginProject("ldbc-plugin", "plugin")
  .settings(description := "Projects that provide sbt plug-ins")
  .settings((Compile / sourceGenerators) += Def.task {
    Generator.version(
      version      = version.value,
      scalaVersion = scalaVersion.value,
      sbtVersion   = sbtVersion.value,
      dir          = (Compile / sourceManaged).value
    )
  }.taskValue)

lazy val tests = crossProject(JVMPlatform, JSPlatform, NativePlatform)
  .crossType(CrossType.Full)
  .in(file("tests"))
  .settings(
    crossScalaVersions                      := Seq(scala3, scala37),
    name                                    := "tests",
    description                             := "Projects for testing",
    libraryDependencies += "org.typelevel" %%% "munit-cats-effect" % "2.1.0",
    Test / unmanagedSourceDirectories ++= {
      val sourceDir = (Test / sourceDirectory).value
      CrossVersion.partialVersion(scalaVersion.value) match {
        case Some((3, 7)) => Seq(sourceDir / "scala-3.7")
        case _            => Nil
      }
    }
  )
  .defaultSettings
  .jvmSettings(
    Test / fork                 := true,
    libraryDependencies += mysql % Test
  )
  .jvmConfigure(_ dependsOn jdbcConnector.jvm)
  .jsSettings(
    Test / scalaJSLinkerConfig ~= (_.withModuleKind(ModuleKind.CommonJSModule)),
    scalacOptions ++= {
      CrossVersion.partialVersion(scalaVersion.value) match {
        case Some((3, 7)) => Seq("-nowarn")
        case _            => Nil
      }
    }
  )
  .nativeEnablePlugins(ScalaNativeBrewedConfigPlugin)
  .nativeSettings(Test / nativeBrewFormulas += "s2n")
  .dependsOn(connector, queryBuilder, schema)
  .enablePlugins(NoPublishPlugin)

lazy val benchmark = (project in file("benchmark"))
  .settings(description := "Projects for Benchmark Measurement")
  .settings(scalacOptions ++= additionalSettings)
  .settings(scalacOptions --= removeSettings)
  .settings(commonSettings)
  .settings(Compile / javacOptions ++= Seq("--release", java21))
  .settings(
    libraryDependencies ++= Seq(
      scala3Compiler,
      mysql,
      doobie,
      slick
    )
  )
  .dependsOn(jdbcConnector.jvm, connector.jvm, queryBuilder.jvm)
  .enablePlugins(JmhPlugin, AutomateHeaderPlugin, NoPublishPlugin)

lazy val http4sExample = crossProject(JVMPlatform)
  .crossType(CrossType.Pure)
  .withoutSuffixFor(JVMPlatform)
  .example("http4s", "Http4s example project")
  .settings(
    libraryDependencies ++= Seq(
      "org.http4s"    %% "http4s-dsl"          % "0.23.30",
      "org.http4s"    %% "http4s-ember-server" % "0.23.30",
      "org.http4s"    %% "http4s-circe"        % "0.23.30",
      "ch.qos.logback" % "logback-classic"     % "1.5.18",
      "io.circe"      %% "circe-generic"       % "0.14.10"
    )
  )
  .dependsOn(connector, schema)

lazy val hikariCPExample = crossProject(JVMPlatform)
  .crossType(CrossType.Pure)
  .withoutSuffixFor(JVMPlatform)
  .example("hikariCP", "HikariCP example project")
  .settings(
    libraryDependencies ++= Seq(
      hikariCP,
      mysql
    )
  )
  .dependsOn(jdbcConnector, dsl)

lazy val otelExample = crossProject(JVMPlatform)
  .crossType(CrossType.Pure)
  .withoutSuffixFor(JVMPlatform)
  .example("otel", "OpenTelemetry example project")
  .settings(
    libraryDependencies ++= Seq(
      "org.typelevel"   %% "otel4s-oteljava"                           % "0.13.1",
      "io.opentelemetry" % "opentelemetry-exporter-otlp"               % "1.52.0" % Runtime,
      "io.opentelemetry" % "opentelemetry-sdk-extension-autoconfigure" % "1.52.0" % Runtime
    )
  )
  .settings(
    javaOptions ++= Seq(
      "-Dotel.java.global-autoconfigure.enabled=true",
      "-Dotel.service.name=ldbc-otel-example",
      "-Dotel.metrics.exporter=none"
    )
  )
  .dependsOn(connector, dsl)

lazy val docs = (project in file("docs"))
  .settings(
    description              := "Documentation for ldbc",
    mdocIn                   := (Compile / sourceDirectory).value / "mdoc",
    tlSiteIsTypelevelProject := Some(TypelevelProject.Affiliate),
    mdocVariables ++= Map(
      "ORGANIZATION"  -> organization.value,
      "SCALA_VERSION" -> scalaVersion.value,
      "MYSQL_VERSION" -> mysqlVersion
    ),
    laikaTheme := LaikaSettings.helium.value,
    // Modify tlSite task to run the LLM docs script after the site is generated
    tlSite := {
      tlSite.value
      val log        = streams.value.log
      val scriptPath = baseDirectory.value.getParentFile / "script" / "build-llm-docs.sh"

      if (!scriptPath.exists) {
        log.warn(s"LLM docs script not found at: $scriptPath")
      } else {
        log.info(s"Running LLM docs script: $scriptPath")
        val exitCode = scala.sys.process.Process(scriptPath.toString).!
        if (exitCode != 0) {
          log.warn(s"LLM docs script exited with code: $exitCode")
        } else {
          log.success("LLM docs successfully generated")
        }
      }
    }
  )
  .settings(commonSettings)
  .dependsOn(
    connector.jvm,
    schema.jvm
  )
  .enablePlugins(AutomateHeaderPlugin, TypelevelSitePlugin, NoPublishPlugin)

lazy val mcpDocumentServer = crossProject(JSPlatform)
  .crossType(CrossType.Pure)
  .withoutSuffixFor(JSPlatform)
  .in(file("mcp/document-server"))
  .settings(
    name        := "mcp-ldbc-document-server",
    description := "Project for MCP document server for ldbc",
    run / fork  := false
  )
  .settings((Compile / sourceGenerators) += Def.task {
    Generator.version(
      version      = version.value,
      scalaVersion = scalaVersion.value,
      sbtVersion   = sbtVersion.value,
      dir          = (Compile / sourceManaged).value
    )
  }.taskValue)
  .settings(
    libraryDependencies += "io.github.takapi327" %%% "mcp-scala-server" % "0.1.0-alpha2"
  )
  .jsSettings(
    npmPackageName                := "@ldbc/mcp-document-server",
    npmPackageDescription         := (Compile / description).value,
    npmPackageKeywords            := Seq("mcp", "scala", "ldbc"),
    npmPackageAuthor              := "takapi327",
    npmPackageLicense             := Some("MIT"),
    npmPackageBinaryEnable        := true,
    npmPackageVersion             := "0.1.0-alpha5",
    npmPackageREADME              := Some(baseDirectory.value / "README.md"),
    npmPackageAdditionalNpmConfig := Map(
      "homepage"      -> _root_.io.circe.Json.fromString("https://takapi327.github.io/ldbc/"),
      "private"       -> _root_.io.circe.Json.fromBoolean(false),
      "publishConfig" -> _root_.io.circe.Json.obj(
        "access" -> _root_.io.circe.Json.fromString("public")
      )
    ),
    scalaJSUseMainModuleInitializer := true,
    scalaJSLinkerConfig ~= (_.withModuleKind(ModuleKind.CommonJSModule)),
    Compile / mainClass := Some("ldbc.mcp.StdioServer"),

    // Custom task to copy mdoc docs to npm package directory
    npmPackage := {
      (Compile / npmPackage).value
      val log = streams.value.log

      val docsSourceDir = file("docs/target/mdoc")
      val docsTargetDir = (Compile / npmPackageOutputDirectory).value / "docs"

      if (docsSourceDir.exists()) {
        log.info(s"Copying mdoc documentation from ${ docsSourceDir } to ${ docsTargetDir }")
        IO.copyDirectory(docsSourceDir, docsTargetDir)
        log.success("Documentation copied successfully")
      } else {
        log.warn(s"Source docs directory not found: ${ docsSourceDir }")
      }
    }
  )
  .defaultSettings
  .enablePlugins(NpmPackagePlugin, NoPublishPlugin)

lazy val examples = Seq(
  http4sExample,
  hikariCPExample,
  otelExample
)

lazy val ldbc = tlCrossRootProject
  .settings(description := "Pure functional JDBC layer with Cats Effect 3 and Scala 3")
  .settings(commonSettings)
  .aggregate(
    core,
    sql,
    jdbcConnector,
    connector,
    dsl,
    statement,
    queryBuilder,
    schema,
    codegen,
    plugin,
    tests,
    docs,
    benchmark,
    schemaSpy,
    hikari,
    mcpDocumentServer
  )
  .aggregate(examples *)
  .enablePlugins(NoPublishPlugin)<|MERGE_RESOLUTION|>--- conflicted
+++ resolved
@@ -81,14 +81,9 @@
     libraryDependencies ++= Seq(
       "org.typelevel" %%% "cats-core"   % "2.12.0",
       "org.scalatest" %%% "scalatest"   % "3.2.18" % Test,
-<<<<<<< HEAD
       "org.specs2"    %%% "specs2-core" % "5.5.3"  % Test
-    )
-=======
-      "org.specs2"    %%% "specs2-core" % "4.20.5" % Test
     ),
     Test / scalacOptions -= "-Werror"
->>>>>>> 3c5c04d9
   )
   .platformsSettings(JSPlatform, NativePlatform)(
     libraryDependencies ++= Seq(
@@ -158,12 +153,7 @@
   .settings(
     libraryDependencies ++= Seq(
       "org.scala-lang.modules" %%% "scala-parser-combinators" % "2.3.0",
-<<<<<<< HEAD
-      "org.scalatest"          %%% "scalatest"                % "3.2.18" % Test,
-      "org.specs2"             %%% "specs2-core"              % "5.5.3"  % Test
-=======
       "org.typelevel"          %%% "munit-cats-effect"        % "2.1.0" % Test
->>>>>>> 3c5c04d9
     )
   )
   .jvmSettings(
@@ -195,19 +185,11 @@
   .settings(
     scalacOptions += "-Ykind-projector:underscores",
     libraryDependencies ++= Seq(
-<<<<<<< HEAD
-      "org.typelevel" %%% "cats-effect"       % "3.5.4",
-      "co.fs2"        %%% "fs2-core"          % "3.10-365636d",
-      "co.fs2"        %%% "fs2-io"            % "3.10-365636d",
-      "org.scodec"    %%% "scodec-bits"       % "1.2.0",
-      "org.scodec"    %%% "scodec-core"       % "2.3.1",
-=======
       "org.typelevel" %%% "cats-effect"       % "3.6.3",
       "co.fs2"        %%% "fs2-core"          % "3.12.0",
       "co.fs2"        %%% "fs2-io"            % "3.12.0",
-      "org.scodec"    %%% "scodec-bits"       % "1.1.38",
-      "org.scodec"    %%% "scodec-core"       % "2.2.2",
->>>>>>> 3c5c04d9
+"org.scodec"    %%% "scodec-bits"       % "1.2.0",
+"org.scodec"    %%% "scodec-core"       % "2.3.1",
       "org.scodec"    %%% "scodec-cats"       % "1.2.0",
       "org.typelevel" %%% "otel4s-core-trace" % "0.13.1",
       "org.typelevel" %%% "twiddles-core"     % "0.8.0",
