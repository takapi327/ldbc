--- conflicted
+++ resolved
@@ -69,13 +69,8 @@
 lazy val queryBuilder = crossProject(JVMPlatform, JSPlatform, NativePlatform)
   .crossType(CrossType.Pure)
   .module("query-builder", "Project to build type-safe queries")
-<<<<<<< HEAD
-  .settings(libraryDependencies += "org.scalatest" %%% "scalatest" % "3.2.17" % Test)
+  .settings(libraryDependencies += "org.scalatest" %%% "scalatest" % "3.2.18" % Test)
   .dependsOn(dsl)
-=======
-  .settings(libraryDependencies += "org.scalatest" %%% "scalatest" % "3.2.18" % Test)
-  .dependsOn(core, dsl)
->>>>>>> 8ab84d7b
 
 lazy val schemaSpy = LepusSbtProject("ldbc-schemaSpy", "module/ldbc-schemaspy")
   .settings(description := "Project to generate SchemaSPY documentation")
