/**
 *  This file is part of the ldbc.
 *  For the full copyright and license information,
 *  please view the LICENSE file that was distributed with this source code.
 */

import ScalaVersions._
import JavaVersions._
import BuildSettings._
import Dependencies._
import Workflows._

ThisBuild / crossScalaVersions         := Seq(scala3)
ThisBuild / githubWorkflowJavaVersions := Seq(JavaSpec.temurin(java11))
ThisBuild / githubWorkflowBuildPreamble += dockerRun
ThisBuild / githubWorkflowAddedJobs ++= Seq(
  scalaFmt.value, sbtScripted.value
)
ThisBuild / githubWorkflowBuildPostamble += dockerStop

lazy val core = LepusSbtProject("Ldbc-Core", "core")
  .settings(scalaVersion := sys.props.get("scala.version").getOrElse(scala3))
  .settings(libraryDependencies ++= Seq(cats, scalaTest) ++ specs2)

lazy val sql = LepusSbtProject("Ldbc-Sql", "module/ldbc-sql")
  .settings(scalaVersion := (core / scalaVersion).value)
  .dependsOn(core)

lazy val queryBuilder = LepusSbtProject("Ldbc-Query-Builder", "module/ldbc-query-builder")
  .settings(scalaVersion := (core / scalaVersion).value)
  .settings(libraryDependencies += scalaTest)
  .dependsOn(sql)

lazy val dsl = LepusSbtProject("Ldbc-Dsl", "module/ldbc-dsl")
  .settings(scalaVersion := (core / scalaVersion).value)
  .settings(libraryDependencies ++= Seq(
    catsEffect,
    mockito,
    scalaTest,
    mysql % Test
  ) ++ specs2)
  .dependsOn(queryBuilder)

lazy val schemaSpy = LepusSbtProject("Ldbc-SchemaSpy", "module/ldbc-schemaspy")
  .settings(scalaVersion := (core / scalaVersion).value)
  .settings(libraryDependencies += schemaspy)
  .dependsOn(core)

lazy val codegen = LepusSbtProject("Ldbc-Codegen", "module/ldbc-codegen")
  .settings(scalaVersion := (core / scalaVersion).value)
  .settings(libraryDependencies ++= Seq(parserCombinators, circeYaml, circeGeneric, scalaTest) ++ specs2)
  .dependsOn(core)

<<<<<<< HEAD
lazy val plugin = LepusSbtPluginProject("Ldbc-Plugin", "plugin")
=======
lazy val LdbcHikari = LepusSbtProject("Ldbc-Hikari", "module/ldbc-hikari")
  .settings(scalaVersion := (LdbcCoreProject / scalaVersion).value)
  .settings(libraryDependencies ++= Seq(
    catsEffect,
    typesafeConfig,
    hikariCP
  ) ++ specs2)
  .dependsOn(LdbcDslProject)

lazy val LdbcPluginProject = LepusSbtPluginProject("Ldbc-Plugin", "plugin")
>>>>>>> f5df4957
  .settings((Compile / sourceGenerators) += Def.task {
    Generator.version(
      version      = version.value,
      scalaVersion = (core / scalaVersion).value,
      sbtVersion   = sbtVersion.value,
      dir          = (Compile / sourceManaged).value
    )
  }.taskValue)

lazy val docs = (project in file("docs"))
  .settings(
    scalaVersion := (core / scalaVersion).value,
    scalacOptions := Nil,
    publish / skip := true,
    mdocIn := baseDirectory.value / "src" / "main" / "mdoc",
    paradoxTheme := Some(builtinParadoxTheme("generic")),
    paradoxProperties ++= Map(
      "org"          -> organization.value,
      "scalaVersion" -> scalaVersion.value,
      "version"      -> version.value.replace("-SNAPSHOT", ""),
      "mysqlVersion" -> mysqlVersion
    ),
    Compile / paradox / sourceDirectory := mdocOut.value,
    Compile / paradoxRoots := List("index.html", "en/index.html", "ja/index.html"),
    makeSite := makeSite.dependsOn(mdoc.toTask("")).value,
  )
  .settings(commonSettings)
  .dependsOn(
    core,
    sql,
    dsl,
    queryBuilder,
    schemaSpy,
    codegen
  )
  .enablePlugins(MdocPlugin, SitePreviewPlugin, ParadoxSitePlugin)

<<<<<<< HEAD
lazy val projects: Seq[ProjectReference] = Seq(
  core,
  plugin,
  docs
=======
lazy val moduleProjects: Seq[ProjectReference] = Seq(
  LdbcSqlProject,
  LdbcDslProject,
  LdbcQueryBuilderProject,
  LdbcSchemaSpyProject,
  LdbcCodegenProject,
  LdbcHikari
>>>>>>> f5df4957
)

lazy val moduleProjects: Seq[ProjectReference] = Seq(
  sql,
  dsl,
  queryBuilder,
  schemaSpy,
  codegen
)

lazy val ldbc = Project("Ldbc", file("."))
  .settings(scalaVersion := (core / scalaVersion).value)
  .settings(publish / skip := true)
  .settings(commonSettings)
  .aggregate((projects ++ moduleProjects): _*)<|MERGE_RESOLUTION|>--- conflicted
+++ resolved
@@ -51,20 +51,16 @@
   .settings(libraryDependencies ++= Seq(parserCombinators, circeYaml, circeGeneric, scalaTest) ++ specs2)
   .dependsOn(core)
 
-<<<<<<< HEAD
-lazy val plugin = LepusSbtPluginProject("Ldbc-Plugin", "plugin")
-=======
-lazy val LdbcHikari = LepusSbtProject("Ldbc-Hikari", "module/ldbc-hikari")
-  .settings(scalaVersion := (LdbcCoreProject / scalaVersion).value)
+lazy val hikari = LepusSbtProject("Ldbc-Hikari", "module/ldbc-hikari")
+  .settings(scalaVersion := (core / scalaVersion).value)
   .settings(libraryDependencies ++= Seq(
     catsEffect,
     typesafeConfig,
     hikariCP
   ) ++ specs2)
-  .dependsOn(LdbcDslProject)
+  .dependsOn(dsl)
 
-lazy val LdbcPluginProject = LepusSbtPluginProject("Ldbc-Plugin", "plugin")
->>>>>>> f5df4957
+lazy val plugin = LepusSbtPluginProject("Ldbc-Plugin", "plugin")
   .settings((Compile / sourceGenerators) += Def.task {
     Generator.version(
       version      = version.value,
@@ -98,24 +94,15 @@
     dsl,
     queryBuilder,
     schemaSpy,
-    codegen
+    codegen,
+    hikari
   )
   .enablePlugins(MdocPlugin, SitePreviewPlugin, ParadoxSitePlugin)
 
-<<<<<<< HEAD
 lazy val projects: Seq[ProjectReference] = Seq(
   core,
   plugin,
   docs
-=======
-lazy val moduleProjects: Seq[ProjectReference] = Seq(
-  LdbcSqlProject,
-  LdbcDslProject,
-  LdbcQueryBuilderProject,
-  LdbcSchemaSpyProject,
-  LdbcCodegenProject,
-  LdbcHikari
->>>>>>> f5df4957
 )
 
 lazy val moduleProjects: Seq[ProjectReference] = Seq(
@@ -123,7 +110,8 @@
   dsl,
   queryBuilder,
   schemaSpy,
-  codegen
+  codegen,
+  hikari
 )
 
 lazy val ldbc = Project("Ldbc", file("."))
