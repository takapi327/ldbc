/**
 *  This file is part of the ldbc.
 *  For the full copyright and license information,
 *  please view the LICENSE file that was distributed with this source code.
 */

import ScalaVersions._
import JavaVersions._
import BuildSettings._
import Dependencies._
import Workflows._

ThisBuild / crossScalaVersions         := Seq(scala3)
ThisBuild / githubWorkflowJavaVersions := Seq(JavaSpec.temurin(java11))
ThisBuild / githubWorkflowBuildPreamble += dockerRun
ThisBuild / githubWorkflowAddedJobs ++= Seq(
  scalaFmt.value, sbtScripted.value
)
ThisBuild / githubWorkflowBuildPostamble += dockerStop

lazy val LdbcCoreProject = LepusSbtProject("Ldbc-Core", "core")
  .settings(scalaVersion := sys.props.get("scala.version").getOrElse(scala3))
  .settings(libraryDependencies ++= Seq(cats, scalaTest) ++ specs2)

lazy val LdbcSqlProject = LepusSbtProject("Ldbc-Sql", "module/ldbc-sql")
  .settings(scalaVersion := (LdbcCoreProject / scalaVersion).value)
  .dependsOn(LdbcCoreProject)

lazy val LdbcQueryBuilderProject = LepusSbtProject("Ldbc-Query-Builder", "module/ldbc-query-builder")
  .settings(scalaVersion := (LdbcCoreProject / scalaVersion).value)
  .settings(libraryDependencies += scalaTest)
  .dependsOn(LdbcSqlProject)

lazy val LdbcDslProject = LepusSbtProject("Ldbc-Dsl", "module/ldbc-dsl")
  .settings(scalaVersion := (LdbcCoreProject / scalaVersion).value)
  .settings(libraryDependencies ++= Seq(
    catsEffect,
    mockito,
    scalaTest,
    mysql % Test
  ) ++ specs2)
  .dependsOn(LdbcQueryBuilderProject)

lazy val LdbcSchemaSpyProject = LepusSbtProject("Ldbc-SchemaSpy", "module/ldbc-schemaspy")
  .settings(scalaVersion := (LdbcCoreProject / scalaVersion).value)
  .settings(libraryDependencies += schemaspy)
  .dependsOn(LdbcCoreProject)

lazy val LdbcCodegenProject = LepusSbtProject("Ldbc-Codegen", "module/ldbc-codegen")
  .settings(scalaVersion := (LdbcCoreProject / scalaVersion).value)
  .settings(libraryDependencies ++= Seq(parserCombinators, circeYaml, circeGeneric, scalaTest) ++ specs2)
  .dependsOn(LdbcCoreProject)

lazy val LdbcSlickProject = LepusSbtProject("Ldbc-Slick", "module/ldbc-slick")
  .settings(scalaVersion := (LdbcCoreProject / scalaVersion).value)
  .settings(libraryDependencies += slick)
  .dependsOn(LdbcCoreProject)

lazy val LdbcPluginProject = LepusSbtPluginProject("Ldbc-Plugin", "plugin")
  .settings((Compile / sourceGenerators) += Def.task {
    Generator.version(
      version      = version.value,
      scalaVersion = (LdbcCoreProject / scalaVersion).value,
      sbtVersion   = sbtVersion.value,
      dir          = (Compile / sourceManaged).value
    )
  }.taskValue)

lazy val coreProjects: Seq[ProjectReference] = Seq(
  LdbcCoreProject
)

lazy val moduleProjects: Seq[ProjectReference] = Seq(
  LdbcSqlProject,
  LdbcDslProject,
  LdbcQueryBuilderProject,
  LdbcSchemaSpyProject,
<<<<<<< HEAD
  LdbcGeneratorProject,
  LdbcSlickProject
=======
  LdbcCodegenProject
>>>>>>> 0ee432d2
)

lazy val pluginProjects: Seq[ProjectReference] = Seq(
  LdbcPluginProject
)

lazy val Ldbc = Project("Ldbc", file("."))
  .settings(scalaVersion := (LdbcCoreProject / scalaVersion).value)
  .settings(publish / skip := true)
  .settings(commonSettings: _*)
  .aggregate((coreProjects ++ moduleProjects ++ pluginProjects): _*)<|MERGE_RESOLUTION|>--- conflicted
+++ resolved
@@ -41,14 +41,14 @@
   ) ++ specs2)
   .dependsOn(LdbcQueryBuilderProject)
 
+lazy val LdbcCodegenProject = LepusSbtProject("Ldbc-Codegen", "module/ldbc-codegen")
+  .settings(scalaVersion := (LdbcCoreProject / scalaVersion).value)
+  .settings(libraryDependencies ++= Seq(parserCombinators, circeYaml, circeGeneric, scalaTest) ++ specs2)
+  .dependsOn(LdbcCoreProject)
+
 lazy val LdbcSchemaSpyProject = LepusSbtProject("Ldbc-SchemaSpy", "module/ldbc-schemaspy")
   .settings(scalaVersion := (LdbcCoreProject / scalaVersion).value)
   .settings(libraryDependencies += schemaspy)
-  .dependsOn(LdbcCoreProject)
-
-lazy val LdbcCodegenProject = LepusSbtProject("Ldbc-Codegen", "module/ldbc-codegen")
-  .settings(scalaVersion := (LdbcCoreProject / scalaVersion).value)
-  .settings(libraryDependencies ++= Seq(parserCombinators, circeYaml, circeGeneric, scalaTest) ++ specs2)
   .dependsOn(LdbcCoreProject)
 
 lazy val LdbcSlickProject = LepusSbtProject("Ldbc-Slick", "module/ldbc-slick")
@@ -72,15 +72,11 @@
 
 lazy val moduleProjects: Seq[ProjectReference] = Seq(
   LdbcSqlProject,
+  LdbcQueryBuilderProject,
   LdbcDslProject,
-  LdbcQueryBuilderProject,
+  LdbcCodegenProject,
   LdbcSchemaSpyProject,
-<<<<<<< HEAD
-  LdbcGeneratorProject,
   LdbcSlickProject
-=======
-  LdbcCodegenProject
->>>>>>> 0ee432d2
 )
 
 lazy val pluginProjects: Seq[ProjectReference] = Seq(
