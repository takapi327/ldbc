/**
 *  This file is part of the ldbc.
 *  For the full copyright and license information,
 *  please view the LICENSE file that was distributed with this source code.
 */

import com.typesafe.tools.mima.core.*
import BuildSettings.*
import Dependencies.*
import Implicits.*
import JavaVersions.*
import ProjectKeys.*
import ScalaVersions.*
import Workflows.*

ThisBuild / tlBaseVersion              := LdbcVersions.latest
ThisBuild / tlFatalWarnings            := true
ThisBuild / projectName                := "ldbc"
ThisBuild / scalaVersion               := scala3
ThisBuild / crossScalaVersions         := Seq(scala3, scala37)
ThisBuild / githubWorkflowJavaVersions := Seq(
  JavaSpec.corretto(java11),
  JavaSpec.corretto(java17),
  JavaSpec.corretto(java21)
)
ThisBuild / githubWorkflowBuildPreamble ++= List(dockerRun) ++ nativeBrewInstallWorkflowSteps.value
ThisBuild / nativeBrewInstallCond := Some("matrix.project == 'ldbcNative'")
ThisBuild / githubWorkflowAddedJobs ++= Seq(sbtScripted.value, sbtCoverageReport.value)
ThisBuild / githubWorkflowBuildPostamble += dockerStop
ThisBuild / githubWorkflowTargetBranches        := Seq("**")
ThisBuild / githubWorkflowPublishTargetBranches := Seq(RefPredicate.StartsWith(Ref.Tag("v")))
ThisBuild / tlSitePublishBranch                 := None
ThisBuild / mimaBinaryIssueFilters ++= List(
  ProblemFilters.exclude[DirectMissingMethodProblem]("ldbc.schema.DataType.mapping"),

  // Exclusions for Naming class relocation from ldbc.codegen.formatter to ldbc.statement.formatter
  ProblemFilters.exclude[MissingClassProblem]("ldbc.codegen.formatter.Naming"),
  ProblemFilters.exclude[MissingClassProblem]("ldbc.codegen.formatter.Naming$"),

  // ColumnCodeBuilder related exclusions
  ProblemFilters.exclude[IncompatibleMethTypeProblem]("ldbc.codegen.builder.ColumnCodeBuilder.apply"),
  ProblemFilters.exclude[IncompatibleMethTypeProblem]("ldbc.codegen.builder.ColumnCodeBuilder.this"),
  ProblemFilters.exclude[IncompatibleResultTypeProblem]("ldbc.codegen.builder.ColumnCodeBuilder.formatter"),
  ProblemFilters.exclude[IncompatibleMethTypeProblem]("ldbc.codegen.builder.ColumnCodeBuilder.copy"),
  ProblemFilters.exclude[IncompatibleResultTypeProblem]("ldbc.codegen.builder.ColumnCodeBuilder.copy$default$1"),
  ProblemFilters.exclude[IncompatibleResultTypeProblem]("ldbc.codegen.builder.ColumnCodeBuilder._1"),

  // DataTypeCodeBuilder related exclusions
  ProblemFilters.exclude[IncompatibleMethTypeProblem]("ldbc.codegen.builder.DataTypeCodeBuilder.apply"),
  ProblemFilters.exclude[IncompatibleMethTypeProblem]("ldbc.codegen.builder.DataTypeCodeBuilder.this"),
  ProblemFilters.exclude[IncompatibleResultTypeProblem]("ldbc.codegen.builder.DataTypeCodeBuilder.formatter"),
  ProblemFilters.exclude[IncompatibleMethTypeProblem]("ldbc.codegen.builder.DataTypeCodeBuilder.copy"),
  ProblemFilters.exclude[IncompatibleResultTypeProblem]("ldbc.codegen.builder.DataTypeCodeBuilder.copy$default$2"),
  ProblemFilters.exclude[IncompatibleResultTypeProblem]("ldbc.codegen.builder.DataTypeCodeBuilder._2"),

  // Key related exclusions
  ProblemFilters.exclude[IncompatibleMethTypeProblem]("ldbc.codegen.model.Key.toCode"),
  ProblemFilters.exclude[ReversedMissingMethodProblem]("ldbc.codegen.model.Key.toCode"),
  ProblemFilters.exclude[IncompatibleMethTypeProblem]("ldbc.codegen.model.Key#Foreign.toCode"),
  ProblemFilters.exclude[IncompatibleMethTypeProblem]("ldbc.codegen.model.Key#Index.toCode"),
  ProblemFilters.exclude[IncompatibleMethTypeProblem]("ldbc.codegen.model.Key#Primary.toCode"),
  ProblemFilters.exclude[IncompatibleMethTypeProblem]("ldbc.codegen.model.Key#Reference.toCode"),
  ProblemFilters.exclude[IncompatibleMethTypeProblem]("ldbc.codegen.model.Key#Unique.toCode")
)

lazy val core = crossProject(JVMPlatform, JSPlatform, NativePlatform)
  .crossType(CrossType.Full)
  .default("core", "ldbc core project")
  .settings(
    onLoadMessage :=
      s"""
         |${ scala.Console.RED }WARNING: This project is deprecated and will be removed in future versions. Please use ldbc-schema instead.
         |
         |${ scala.Console.RED }${ organization.value } %% ${ name.value } % ${ version.value }
         |
         |         ${ scala.Console.RED }↓↓↓↓↓
         |
         |${ scala.Console.RED }${ organization.value } %% ldbc-schema % ${ version.value }
         |
         |""".stripMargin,
    libraryDependencies ++= Seq(
      "org.typelevel" %%% "cats-core"   % "2.10.0",
      "org.scalatest" %%% "scalatest"   % "3.2.18" % Test,
      "org.specs2"    %%% "specs2-core" % "4.20.5" % Test
    ),
    Test / scalacOptions -= "-Werror"
  )
  .platformsSettings(JSPlatform, NativePlatform)(
    libraryDependencies ++= Seq(
      "io.github.cquiroz" %%% "scala-java-time" % "2.5.0"
    )
  )

lazy val sql = crossProject(JVMPlatform, JSPlatform, NativePlatform)
  .crossType(CrossType.Pure)
  .module("sql", "JDBC API wrapped project with Effect System")
  .platformsSettings(JSPlatform, NativePlatform)(
    libraryDependencies ++= Seq(
      "io.github.cquiroz" %%% "scala-java-time" % "2.5.0"
    )
  )

lazy val dsl = crossProject(JVMPlatform, JSPlatform, NativePlatform)
  .crossType(CrossType.Pure)
  .module("dsl", "Projects that provide a way to connect to the database")
  .settings(
    libraryDependencies ++= Seq(
      "org.typelevel" %%% "twiddles-core"     % "0.8.0",
      "org.typelevel" %%% "cats-free"         % "2.10.0",
      "org.typelevel" %%% "cats-effect"       % "3.6.1",
      "org.typelevel" %%% "munit-cats-effect" % "2.1.0" % Test
    )
  )
  .dependsOn(sql)

lazy val statement = crossProject(JVMPlatform, JSPlatform, NativePlatform)
  .crossType(CrossType.Pure)
  .module("statement", "Project for building type-safe statements")
  .settings(
    libraryDependencies ++= Seq(
      "org.scalatest" %%% "scalatest" % "3.2.18" % Test
    )
  )
  .dependsOn(dsl)
  .platformsEnablePlugins(JVMPlatform, JSPlatform, NativePlatform)(
    spray.boilerplate.BoilerplatePlugin
  )

lazy val queryBuilder = crossProject(JVMPlatform, JSPlatform, NativePlatform)
  .crossType(CrossType.Pure)
  .module("query-builder", "Project to build type-safe queries")
  .settings(libraryDependencies += "org.scalatest" %%% "scalatest" % "3.2.18" % Test)
  .dependsOn(statement)

lazy val schema = crossProject(JVMPlatform, JSPlatform, NativePlatform)
  .crossType(CrossType.Pure)
  .module("schema", "Type safety schema construction project")
  .settings(libraryDependencies += "org.scalatest" %%% "scalatest" % "3.2.18" % Test)
  .settings(Test / scalacOptions -= "-Werror")
  .dependsOn(statement)

lazy val schemaSpy = LepusSbtProject("ldbc-schemaSpy", "module/ldbc-schemaspy")
  .settings(
    description := "Project to generate SchemaSPY documentation",
    onLoadMessage := s"${ scala.Console.RED }WARNING: This project is deprecated and will be removed in future versions.${ scala.Console.RESET }",
    libraryDependencies += schemaspy
  )
  .dependsOn(core.jvm)

lazy val codegen = crossProject(JVMPlatform, JSPlatform, NativePlatform)
  .crossType(CrossType.Full)
  .module("codegen", "Project to generate code from Sql")
  .settings(
    libraryDependencies ++= Seq(
      "org.scala-lang.modules" %%% "scala-parser-combinators" % "2.3.0",
      "org.typelevel"          %%% "munit-cats-effect"        % "2.1.0" % Test
    )
  )
  .jvmSettings(
    libraryDependencies ++= Seq(
<<<<<<< HEAD
      "io.circe" %%% "circe-generic" % "0.14.14",
      "io.circe" %%% "circe-yaml"    % "0.16.0"
=======
      "io.circe" %%% "circe-generic" % "0.14.13",
      "io.circe" %%% "circe-yaml"    % "0.16.1"
>>>>>>> b44168a3
    )
  )
  .platformsSettings(JSPlatform, NativePlatform)(
    libraryDependencies += "com.armanbilge" %%% "circe-scala-yaml" % "0.0.4"
  )
  .dependsOn(schema)

lazy val jdbcConnector = crossProject(JVMPlatform)
  .crossType(CrossType.Pure)
  .withoutSuffixFor(JVMPlatform)
  .in(file("module/jdbc-connector"))
  .settings(
    name        := "jdbc-connector",
    description := "JDBC API wrapped project with Effect System."
  )
  .defaultSettings
  .settings(libraryDependencies += catsEffect)
  .dependsOn(sql)

lazy val connector = crossProject(JVMPlatform, JSPlatform, NativePlatform)
  .crossType(CrossType.Full)
  .module("connector", "MySQL connector written in pure Scala3")
  .settings(
    scalacOptions += "-Ykind-projector:underscores",
    libraryDependencies ++= Seq(
      "org.typelevel" %%% "cats-effect"       % "3.6.1",
      "co.fs2"        %%% "fs2-core"          % "3.12.0",
      "co.fs2"        %%% "fs2-io"            % "3.12.0",
      "org.scodec"    %%% "scodec-bits"       % "1.1.38",
      "org.scodec"    %%% "scodec-core"       % "2.2.2",
      "org.scodec"    %%% "scodec-cats"       % "1.2.0",
      "org.typelevel" %%% "otel4s-core-trace" % "0.12.0",
      "org.typelevel" %%% "twiddles-core"     % "0.8.0",
      "org.typelevel" %%% "munit-cats-effect" % "2.1.0" % Test
    )
  )
  .jsSettings(
    Test / scalaJSLinkerConfig ~= (_.withModuleKind(ModuleKind.CommonJSModule))
  )
  .nativeEnablePlugins(ScalaNativeBrewedConfigPlugin)
  .nativeSettings(Test / nativeBrewFormulas += "s2n")
  .dependsOn(sql)

lazy val hikari = LepusSbtProject("ldbc-hikari", "module/ldbc-hikari")
  .settings(description := "Project to build HikariCP")
  .settings(
    libraryDependencies ++= Seq(
      catsEffect,
      typesafeConfig,
      hikariCP
    ) ++ specs2
  )
  .dependsOn(dsl.jvm)

lazy val plugin = LepusSbtPluginProject("ldbc-plugin", "plugin")
  .settings(description := "Projects that provide sbt plug-ins")
  .settings((Compile / sourceGenerators) += Def.task {
    Generator.version(
      version      = version.value,
      scalaVersion = scalaVersion.value,
      sbtVersion   = sbtVersion.value,
      dir          = (Compile / sourceManaged).value
    )
  }.taskValue)

lazy val tests = crossProject(JVMPlatform, JSPlatform, NativePlatform)
  .crossType(CrossType.Full)
  .in(file("tests"))
  .settings(
    crossScalaVersions                      := Seq(scala3, scala37),
    name                                    := "tests",
    description                             := "Projects for testing",
    libraryDependencies += "org.typelevel" %%% "munit-cats-effect" % "2.1.0",
    Test / unmanagedSourceDirectories ++= {
      val sourceDir = (Test / sourceDirectory).value
      CrossVersion.partialVersion(scalaVersion.value) match {
        case Some((3, 7)) => Seq(sourceDir / "scala-3.7")
        case _            => Nil
      }
    }
  )
  .defaultSettings
  .jvmSettings(
    Test / fork                 := true,
    libraryDependencies += mysql % Test
  )
  .jvmConfigure(_ dependsOn jdbcConnector.jvm)
  .jsSettings(
    Test / scalaJSLinkerConfig ~= (_.withModuleKind(ModuleKind.CommonJSModule)),
    scalacOptions ++= {
      CrossVersion.partialVersion(scalaVersion.value) match {
        case Some((3, 7)) => Seq("-nowarn")
        case _            => Nil
      }
    }
  )
  .nativeEnablePlugins(ScalaNativeBrewedConfigPlugin)
  .nativeSettings(Test / nativeBrewFormulas += "s2n")
  .dependsOn(connector, queryBuilder, schema)
  .enablePlugins(NoPublishPlugin)

lazy val benchmark = (project in file("benchmark"))
  .settings(description := "Projects for Benchmark Measurement")
  .settings(scalacOptions ++= additionalSettings)
  .settings(scalacOptions --= removeSettings)
  .settings(commonSettings)
  .settings(Compile / javacOptions ++= Seq("--release", java21))
  .settings(
    libraryDependencies ++= Seq(
      scala3Compiler,
      mysql,
      doobie,
      slick
    )
  )
  .dependsOn(jdbcConnector.jvm, connector.jvm, queryBuilder.jvm)
  .enablePlugins(JmhPlugin, AutomateHeaderPlugin, NoPublishPlugin)

lazy val http4sExample = crossProject(JVMPlatform)
  .crossType(CrossType.Pure)
  .withoutSuffixFor(JVMPlatform)
  .example("http4s", "Http4s example project")
  .settings(
    libraryDependencies ++= Seq(
      "org.http4s"    %% "http4s-dsl"          % "0.23.30",
      "org.http4s"    %% "http4s-ember-server" % "0.23.30",
      "org.http4s"    %% "http4s-circe"        % "0.23.30",
      "ch.qos.logback" % "logback-classic"     % "1.5.18",
      "io.circe"      %% "circe-generic"       % "0.14.10"
    )
  )
  .dependsOn(connector, schema)

lazy val hikariCPExample = crossProject(JVMPlatform)
  .crossType(CrossType.Pure)
  .withoutSuffixFor(JVMPlatform)
  .example("hikariCP", "HikariCP example project")
  .settings(
    libraryDependencies ++= Seq(
      hikariCP,
      mysql
    )
  )
  .dependsOn(jdbcConnector, dsl)

lazy val otelExample = crossProject(JVMPlatform)
  .crossType(CrossType.Pure)
  .withoutSuffixFor(JVMPlatform)
  .example("otel", "OpenTelemetry example project")
  .settings(
    libraryDependencies ++= Seq(
      "org.typelevel"   %% "otel4s-oteljava"                           % "0.12.0",
      "io.opentelemetry" % "opentelemetry-exporter-otlp"               % "1.51.0" % Runtime,
      "io.opentelemetry" % "opentelemetry-sdk-extension-autoconfigure" % "1.51.0" % Runtime
    )
  )
  .settings(
    javaOptions ++= Seq(
      "-Dotel.java.global-autoconfigure.enabled=true",
      "-Dotel.service.name=ldbc-otel-example",
      "-Dotel.metrics.exporter=none"
    )
  )
  .dependsOn(connector, dsl)

lazy val docs = (project in file("docs"))
  .settings(
    description              := "Documentation for ldbc",
    mdocIn                   := (Compile / sourceDirectory).value / "mdoc",
    tlSiteIsTypelevelProject := Some(TypelevelProject.Affiliate),
    mdocVariables ++= Map(
      "ORGANIZATION"  -> organization.value,
      "SCALA_VERSION" -> scalaVersion.value,
      "MYSQL_VERSION" -> mysqlVersion
    ),
    laikaTheme := LaikaSettings.helium.value,
    // Modify tlSite task to run the LLM docs script after the site is generated
    tlSite := {
      tlSite.value
      val log        = streams.value.log
      val scriptPath = baseDirectory.value.getParentFile / "script" / "build-llm-docs.sh"

      if (!scriptPath.exists) {
        log.warn(s"LLM docs script not found at: $scriptPath")
      } else {
        log.info(s"Running LLM docs script: $scriptPath")
        val exitCode = scala.sys.process.Process(scriptPath.toString).!
        if (exitCode != 0) {
          log.warn(s"LLM docs script exited with code: $exitCode")
        } else {
          log.success("LLM docs successfully generated")
        }
      }
    }
  )
  .settings(commonSettings)
  .dependsOn(
    connector.jvm,
    schema.jvm
  )
  .enablePlugins(AutomateHeaderPlugin, TypelevelSitePlugin, NoPublishPlugin)

lazy val mcpDocumentServer = crossProject(JSPlatform)
  .crossType(CrossType.Pure)
  .withoutSuffixFor(JSPlatform)
  .in(file("mcp/document-server"))
  .settings(
    name        := "mcp-ldbc-document-server",
    description := "Project for MCP document server for ldbc",
    run / fork  := false
  )
  .settings((Compile / sourceGenerators) += Def.task {
    Generator.version(
      version      = version.value,
      scalaVersion = scalaVersion.value,
      sbtVersion   = sbtVersion.value,
      dir          = (Compile / sourceManaged).value
    )
  }.taskValue)
  .settings(
    libraryDependencies += "io.github.takapi327" %%% "mcp-scala-server" % "0.1.0-alpha2"
  )
  .jsSettings(
    npmPackageName                := "@ldbc/mcp-document-server",
    npmPackageDescription         := (Compile / description).value,
    npmPackageKeywords            := Seq("mcp", "scala", "ldbc"),
    npmPackageAuthor              := "takapi327",
    npmPackageLicense             := Some("MIT"),
    npmPackageBinaryEnable        := true,
    npmPackageVersion             := "0.1.0-alpha5",
    npmPackageREADME              := Some(baseDirectory.value / "README.md"),
    npmPackageAdditionalNpmConfig := Map(
      "homepage"      -> _root_.io.circe.Json.fromString("https://takapi327.github.io/ldbc/"),
      "private"       -> _root_.io.circe.Json.fromBoolean(false),
      "publishConfig" -> _root_.io.circe.Json.obj(
        "access" -> _root_.io.circe.Json.fromString("public")
      )
    ),
    scalaJSUseMainModuleInitializer := true,
    scalaJSLinkerConfig ~= (_.withModuleKind(ModuleKind.CommonJSModule)),
    Compile / mainClass := Some("ldbc.mcp.StdioServer"),

    // Custom task to copy mdoc docs to npm package directory
    npmPackage := {
      (Compile / npmPackage).value
      val log = streams.value.log

      val docsSourceDir = file("docs/target/mdoc")
      val docsTargetDir = (Compile / npmPackageOutputDirectory).value / "docs"

      if (docsSourceDir.exists()) {
        log.info(s"Copying mdoc documentation from ${ docsSourceDir } to ${ docsTargetDir }")
        IO.copyDirectory(docsSourceDir, docsTargetDir)
        log.success("Documentation copied successfully")
      } else {
        log.warn(s"Source docs directory not found: ${ docsSourceDir }")
      }
    }
  )
  .defaultSettings
  .enablePlugins(NpmPackagePlugin, NoPublishPlugin)

lazy val examples = Seq(
  http4sExample,
  hikariCPExample,
  otelExample
)

lazy val ldbc = tlCrossRootProject
  .settings(description := "Pure functional JDBC layer with Cats Effect 3 and Scala 3")
  .settings(commonSettings)
  .aggregate(
    core,
    sql,
    jdbcConnector,
    connector,
    dsl,
    statement,
    queryBuilder,
    schema,
    codegen,
    plugin,
    tests,
    docs,
    benchmark,
    schemaSpy,
    hikari,
    mcpDocumentServer
  )
  .aggregate(examples *)
  .enablePlugins(NoPublishPlugin)<|MERGE_RESOLUTION|>--- conflicted
+++ resolved
@@ -158,13 +158,8 @@
   )
   .jvmSettings(
     libraryDependencies ++= Seq(
-<<<<<<< HEAD
       "io.circe" %%% "circe-generic" % "0.14.14",
-      "io.circe" %%% "circe-yaml"    % "0.16.0"
-=======
-      "io.circe" %%% "circe-generic" % "0.14.13",
       "io.circe" %%% "circe-yaml"    % "0.16.1"
->>>>>>> b44168a3
     )
   )
   .platformsSettings(JSPlatform, NativePlatform)(
