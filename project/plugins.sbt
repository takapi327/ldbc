--- conflicted
+++ resolved
@@ -4,13 +4,8 @@
  *  please view the LICENSE file that was distributed with this source code.
  */
 
-<<<<<<< HEAD
-addSbtPlugin("com.github.sbt" % "sbt-github-actions" % "0.15.0")
+addSbtPlugin("com.github.sbt" % "sbt-github-actions" % "0.19.0")
 addSbtPlugin("org.scalameta" % "sbt-scalafmt" % "2.5.2")
-=======
-addSbtPlugin("com.github.sbt" % "sbt-github-actions" % "0.19.0")
-addSbtPlugin("org.scalameta" % "sbt-scalafmt" % "2.5.0")
->>>>>>> dba5da7f
 addSbtPlugin("com.github.sbt" % "sbt-release" % "1.1.0")
 addSbtPlugin("org.scalameta" % "sbt-mdoc" % "2.3.7" )
 addSbtPlugin("com.github.sbt" % "sbt-site-paradox" % "1.5.0")
