/** This file is part of the ldbc. For the full copyright and license information, please view the LICENSE file that was
  * distributed with this source code.
  */

addSbtPlugin("pl.project13.scala" % "sbt-jmh"                                     % "0.4.7")
<<<<<<< HEAD
addSbtPlugin("org.typelevel"      % "sbt-typelevel"                               % "0.7.2")
addSbtPlugin("org.typelevel"      % "sbt-typelevel-site"                          % "0.7.2")
addSbtPlugin("org.scala-js"       % "sbt-scalajs"                                 % "1.16.0")
=======
addSbtPlugin("org.typelevel"      % "sbt-typelevel"                               % "0.7.3")
addSbtPlugin("org.scala-js"       % "sbt-scalajs"                                 % "1.17.0")
>>>>>>> 4ae9f779
addSbtPlugin("org.scala-native"   % "sbt-scala-native"                            % "0.4.17")
addSbtPlugin("com.armanbilge"     % "sbt-scala-native-config-brew-github-actions" % "0.3.0")

// TODO: Remove this line when the following issue is resolved:
// https://github.com/typelevel/sbt-typelevel/issues/750
addSbtPlugin("org.typelevel" % "sbt-typelevel-github-actions" % "0.7.3")<|MERGE_RESOLUTION|>--- conflicted
+++ resolved
@@ -3,17 +3,8 @@
   */
 
 addSbtPlugin("pl.project13.scala" % "sbt-jmh"                                     % "0.4.7")
-<<<<<<< HEAD
-addSbtPlugin("org.typelevel"      % "sbt-typelevel"                               % "0.7.2")
-addSbtPlugin("org.typelevel"      % "sbt-typelevel-site"                          % "0.7.2")
-addSbtPlugin("org.scala-js"       % "sbt-scalajs"                                 % "1.16.0")
-=======
 addSbtPlugin("org.typelevel"      % "sbt-typelevel"                               % "0.7.3")
+addSbtPlugin("org.typelevel"      % "sbt-typelevel-site"                          % "0.7.3")
 addSbtPlugin("org.scala-js"       % "sbt-scalajs"                                 % "1.17.0")
->>>>>>> 4ae9f779
 addSbtPlugin("org.scala-native"   % "sbt-scala-native"                            % "0.4.17")
-addSbtPlugin("com.armanbilge"     % "sbt-scala-native-config-brew-github-actions" % "0.3.0")
-
-// TODO: Remove this line when the following issue is resolved:
-// https://github.com/typelevel/sbt-typelevel/issues/750
-addSbtPlugin("org.typelevel" % "sbt-typelevel-github-actions" % "0.7.3")+addSbtPlugin("com.armanbilge"     % "sbt-scala-native-config-brew-github-actions" % "0.3.0")