--- conflicted
+++ resolved
@@ -3,18 +3,11 @@
   */
 
 addSbtPlugin("pl.project13.scala" % "sbt-jmh"                                     % "0.4.7")
-<<<<<<< HEAD
-addSbtPlugin("org.typelevel"      % "sbt-typelevel"                               % "0.7.2")
-addSbtPlugin("org.scala-js"       % "sbt-scalajs"                                 % "1.16.0")
-addSbtPlugin("org.scala-native"   % "sbt-scala-native"                            % "0.5.4")
-addSbtPlugin("com.armanbilge"     % "sbt-scala-native-config-brew-github-actions" % "0.3.0")
-=======
 addSbtPlugin("org.typelevel"      % "sbt-typelevel"                               % "0.8.0")
 addSbtPlugin("org.typelevel"      % "sbt-typelevel-site"                          % "0.8.0")
 addSbtPlugin("org.scala-js"       % "sbt-scalajs"                                 % "1.19.0")
-addSbtPlugin("org.scala-native"   % "sbt-scala-native"                            % "0.4.17")
+addSbtPlugin("org.scala-native"   % "sbt-scala-native"                            % "0.5.4")
 addSbtPlugin("com.armanbilge"     % "sbt-scala-native-config-brew-github-actions" % "0.4.0")
 addSbtPlugin("com.github.sbt"     % "sbt-boilerplate"                             % "0.7.0")
 addSbtPlugin("io.chrisdavenport" %% "sbt-npm-package"                             % "0.2.0")
-addSbtPlugin("org.scoverage"      % "sbt-scoverage"                               % "2.3.1")
->>>>>>> 3c5c04d9
+addSbtPlugin("org.scoverage"      % "sbt-scoverage"                               % "2.3.1")