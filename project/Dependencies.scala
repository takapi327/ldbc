/** This file is part of the ldbc. For the full copyright and license information, please view the LICENSE file that was
  * distributed with this source code.
  */

import sbt.*

import ScalaVersions.*

object Dependencies {

  val catsEffect = "org.typelevel" %% "cats-effect" % "3.5.4"

  val schemaspy = "org.schemaspy" % "schemaspy" % "6.2.4"

  val parserCombinators = "org.scala-lang.modules" %% "scala-parser-combinators" % "2.3.0"

<<<<<<< HEAD
  val circeYaml    = "io.circe" %% "circe-yaml"    % "0.15.3"
  val circeGeneric = "io.circe" %% "circe-generic" % "0.14.9"

=======
>>>>>>> e3a898d4
  val mysqlVersion = "8.4.0"
  val mysql        = "com.mysql" % "mysql-connector-j" % mysqlVersion

  val typesafeConfig = "com.typesafe" % "config" % "1.4.3"

  val hikariCP = "com.zaxxer" % "HikariCP" % "5.1.0"

  val scala3Compiler = "org.scala-lang" %% "scala3-compiler" % scala3

  val doobie = "org.tpolecat" %% "doobie-core" % "1.0.0-RC5"

  val slick = "com.typesafe.slick" %% "slick" % "3.5.1"

  val specs2Version = "5.5.3"
  val specs2: Seq[ModuleID] = Seq(
    "specs2-core",
    "specs2-junit"
  ).map("org.specs2" %% _ % specs2Version % Test)
}<|MERGE_RESOLUTION|>--- conflicted
+++ resolved
@@ -14,12 +14,6 @@
 
   val parserCombinators = "org.scala-lang.modules" %% "scala-parser-combinators" % "2.3.0"
 
-<<<<<<< HEAD
-  val circeYaml    = "io.circe" %% "circe-yaml"    % "0.15.3"
-  val circeGeneric = "io.circe" %% "circe-generic" % "0.14.9"
-
-=======
->>>>>>> e3a898d4
   val mysqlVersion = "8.4.0"
   val mysql        = "com.mysql" % "mysql-connector-j" % mysqlVersion
 
