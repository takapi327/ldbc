/**
 *  This file is part of the ldbc.
 *  For the full copyright and license information,
 *  please view the LICENSE file that was distributed with this source code.
 */

import sbt._

object Dependencies {

  val cats = "org.typelevel" %% "cats-core" % "2.9.0"
  val catsEffect = "org.typelevel" %% "cats-effect" % "3.5.0"

  val schemaspy = "org.schemaspy" % "schemaspy" % "6.2.2"

  val parserCombinators = "org.scala-lang.modules" %% "scala-parser-combinators" % "2.3.0"

<<<<<<< HEAD
  val slick = "com.typesafe.slick" %% "slick" % "3.5.0-M4"
=======
  val circeYaml = "io.circe" %% "circe-yaml" % "0.14.2"
  val circeGeneric = "io.circe" %% "circe-generic" % "0.14.5"
>>>>>>> 980b600c

  val specs2Version = "5.2.0"
  val specs2: Seq[ModuleID] = Seq(
    "specs2-core",
    "specs2-junit",
  ).map("org.specs2" %% _ % specs2Version % Test)

  val scalaTest = "org.scalatest" %% "scalatest" % "3.2.15" % Test

  val mockito = "org.mockito" % "mockito-inline" % "5.2.0" % Test
}<|MERGE_RESOLUTION|>--- conflicted
+++ resolved
@@ -15,12 +15,10 @@
 
   val parserCombinators = "org.scala-lang.modules" %% "scala-parser-combinators" % "2.3.0"
 
-<<<<<<< HEAD
   val slick = "com.typesafe.slick" %% "slick" % "3.5.0-M4"
-=======
+
   val circeYaml = "io.circe" %% "circe-yaml" % "0.14.2"
   val circeGeneric = "io.circe" %% "circe-generic" % "0.14.5"
->>>>>>> 980b600c
 
   val specs2Version = "5.2.0"
   val specs2: Seq[ModuleID] = Seq(
