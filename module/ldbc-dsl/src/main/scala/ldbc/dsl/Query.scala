/**
 * Copyright (c) 2023-2025 by Takahiko Tominaga
 * This software is licensed under the MIT License (MIT).
 * For more information see LICENSE or https://opensource.org/licenses/MIT
 */

package ldbc.dsl

import cats.*
import cats.data.NonEmptyList
import cats.syntax.all.*

import ldbc.dsl.codec.Decoder
import ldbc.dsl.util.FactoryCompat

/**
 * Trait for determining what type of search system statements are retrieved from the database.
 *
 * @tparam T
 *   Column Tuples
 */
trait Query[T]:

  /**
   * Functions for safely retrieving data from a database in an array or Option type.
   */
  def to[G[_]](using FactoryCompat[T, G[T]]): DBIO[G[T]]

  /**
   * A method to return the data to be retrieved from the database as is. If the data does not exist, an exception is
   * raised. Use the [[to]] method if you want to retrieve individual data.
   */
  def unsafe: DBIO[T]

<<<<<<< HEAD
  def stream[F[_]: MonadThrow](connection: ldbc.sql.Connection[F]): fs2.Stream[F, T]
=======
  /**
   * A method to return the data to be retrieved from the database as an Option type. If the data does not exist, None
   * is returned.
   * If there is more than one row to be returned, an exception is raised.
   */
  def option: DBIO[Option[T]]

  /**
   * A method to return the data to be retrieved from the database as a NonEmptyList type.
   * If there is no data, an exception is raised.
   */
  def nel: DBIO[NonEmptyList[T]]
>>>>>>> 1effa495

object Query:

  private[ldbc] case class Impl[T](
    statement: String,
    params:    List[Parameter.Dynamic],
    decoder:   Decoder[T]
  ) extends Query[T],
            ParamBinder:

    override def to[G[_]](using factory: FactoryCompat[T, G[T]]): DBIO[G[T]] =
      DBIO.queryTo(statement, params, decoder, factory)

    override def unsafe: DBIO[T] =
      DBIO.queryA(statement, params, decoder)

<<<<<<< HEAD
    import ldbc.dsl.free.ResultSetIO.*
    override def stream[F[_]: MonadThrow](connection: ldbc.sql.Connection[F]): fs2.Stream[F, T] = {
      val fo = for
        preparedStatement <- connection.prepareStatement(statement)
        _ <- preparedStatement.setFetchSize(1)
        _        <- paramBind(preparedStatement, params)
        resultSet <- preparedStatement.executeQuery()
      yield resultSet
      for
        resultSet <- fs2.Stream.bracket(fo)(_.close())
        result <- fs2.Stream.unfoldEval(resultSet) { rs =>
          val free = ldbc.dsl.free.ResultSetIO.next().flatMap {
            case true  => decoder.decode(1, statement).map(name => Some((name, rs)))
            case false => ldbc.dsl.free.ResultSetIO.pure(None)
          }
          free.foldMap(rs.interpreter)
        }
      yield result
    }
=======
    override def option: DBIO[Option[T]] =
      DBIO.queryOption(statement, params, decoder)

    override def nel: DBIO[NonEmptyList[T]] =
      DBIO.queryNel(statement, params, decoder)
>>>>>>> 1effa495
<|MERGE_RESOLUTION|>--- conflicted
+++ resolved
@@ -32,9 +32,6 @@
    */
   def unsafe: DBIO[T]
 
-<<<<<<< HEAD
-  def stream[F[_]: MonadThrow](connection: ldbc.sql.Connection[F]): fs2.Stream[F, T]
-=======
   /**
    * A method to return the data to be retrieved from the database as an Option type. If the data does not exist, None
    * is returned.
@@ -47,7 +44,6 @@
    * If there is no data, an exception is raised.
    */
   def nel: DBIO[NonEmptyList[T]]
->>>>>>> 1effa495
 
 object Query:
 
@@ -64,30 +60,8 @@
     override def unsafe: DBIO[T] =
       DBIO.queryA(statement, params, decoder)
 
-<<<<<<< HEAD
-    import ldbc.dsl.free.ResultSetIO.*
-    override def stream[F[_]: MonadThrow](connection: ldbc.sql.Connection[F]): fs2.Stream[F, T] = {
-      val fo = for
-        preparedStatement <- connection.prepareStatement(statement)
-        _ <- preparedStatement.setFetchSize(1)
-        _        <- paramBind(preparedStatement, params)
-        resultSet <- preparedStatement.executeQuery()
-      yield resultSet
-      for
-        resultSet <- fs2.Stream.bracket(fo)(_.close())
-        result <- fs2.Stream.unfoldEval(resultSet) { rs =>
-          val free = ldbc.dsl.free.ResultSetIO.next().flatMap {
-            case true  => decoder.decode(1, statement).map(name => Some((name, rs)))
-            case false => ldbc.dsl.free.ResultSetIO.pure(None)
-          }
-          free.foldMap(rs.interpreter)
-        }
-      yield result
-    }
-=======
     override def option: DBIO[Option[T]] =
       DBIO.queryOption(statement, params, decoder)
 
     override def nel: DBIO[NonEmptyList[T]] =
-      DBIO.queryNel(statement, params, decoder)
->>>>>>> 1effa495
+      DBIO.queryNel(statement, params, decoder)