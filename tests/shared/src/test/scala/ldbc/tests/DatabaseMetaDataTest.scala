--- conflicted
+++ resolved
@@ -180,11 +180,7 @@
         for metaData <- conn.getMetaData()
         yield metaData.getDriverMinorVersion()
       },
-<<<<<<< HEAD
-      if prefix == "jdbc" then 0 else 5
-=======
-      if prefix == "jdbc" then 4 else 6
->>>>>>> ac34c495
+      if prefix == "jdbc" then 0 else 6
     )
   }
 
