--- conflicted
+++ resolved
@@ -125,13 +125,8 @@
   test("The Driver version retrieved from DatabaseMetaData matches the specified value.") {
     assertIO(
       datasource().getConnection.use(_.getMetaData().map(_.getDriverVersion())),
-<<<<<<< HEAD
       if prefix == "jdbc" then "mysql-connector-j-9.0.0 (Revision: e0e8e3461e5257ba4aa19e6b3614a2685b298947)"
-      else "ldbc-connector-0.5.0"
-=======
-      if prefix == "jdbc" then "mysql-connector-j-8.4.0 (Revision: 1c3f5c149e0bfe31c7fbeb24e2d260cd890972c4)"
       else "ldbc-connector-0.6.0"
->>>>>>> 1a2f2024
     )
   }
 
