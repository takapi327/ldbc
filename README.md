--- conflicted
+++ resolved
@@ -30,31 +30,17 @@
 
 | Module / Platform    | JVM | Scala Native | Scala.js | Scaladoc                                                                                                                                                  |
 |----------------------|:---:|:------------:|:--------:|-----------------------------------------------------------------------------------------------------------------------------------------------------------|
-<<<<<<< HEAD
-| `ldbc-sql`           |  ✅  |      ✅       |    ✅     | [![Scaladoc](https://img.shields.io/badge/javadoc-0.4.0-brightgreen.svg?label=Scaladoc)](https://javadoc.io/doc/io.github.takapi327/ldbc-sql_3)           |
-| `ldbc-core`          |  ✅  |      ✅       |    ✅     | [![Scaladoc](https://img.shields.io/badge/javadoc-0.4.0-brightgreen.svg?label=Scaladoc)](https://javadoc.io/doc/io.github.takapi327/ldbc-core_3)          |
-| `ldbc-connector`     |  ✅  |      ✅       |    ✅     | [![Scaladoc](https://img.shields.io/badge/javadoc-0.4.0-brightgreen.svg?label=Scaladoc)](https://javadoc.io/doc/io.github.takapi327/ldbc-connector_3)     |
-| `jdbc-connector`     |  ✅  |      ❌       |    ❌     | [![Scaladoc](https://img.shields.io/badge/javadoc-0.4.0-brightgreen.svg?label=Scaladoc)](https://javadoc.io/doc/io.github.takapi327/jdbc-connector_3)     |
-| `ldbc-dsl`           |  ✅  |      ✅       |    ✅     | [![Scaladoc](https://img.shields.io/badge/javadoc-0.4.0-brightgreen.svg?label=Scaladoc)](https://javadoc.io/doc/io.github.takapi327/ldbc-dsl_3)           |
-| `ldbc-statement`     |  ✅  |      ✅       |    ✅     | [![Scaladoc](https://img.shields.io/badge/javadoc-0.4.0-brightgreen.svg?label=Scaladoc)](https://javadoc.io/doc/io.github.takapi327/ldbc-statement_3)     |
-| `ldbc-query-builder` |  ✅  |      ✅       |    ✅     | [![Scaladoc](https://img.shields.io/badge/javadoc-0.4.0-brightgreen.svg?label=Scaladoc)](https://javadoc.io/doc/io.github.takapi327/ldbc-query-builder_3) |
-| `ldbc-schema`        |  ✅  |      ✅       |    ✅     | [![Scaladoc](https://img.shields.io/badge/javadoc-0.4.0-brightgreen.svg?label=Scaladoc)](https://javadoc.io/doc/io.github.takapi327/ldbc-schema_3)        |
-| `ldbc-codegen`       |  ✅  |      ✅       |    ✅     | [![Scaladoc](https://img.shields.io/badge/javadoc-0.4.0-brightgreen.svg?label=Scaladoc)](https://javadoc.io/doc/io.github.takapi327/ldbc-codegen_3)       |
-| `ldbc-plugin`        |  ✅  |      ❌       |    ❌     | [![Scaladoc](https://img.shields.io/badge/javadoc-0.4.0-brightgreen.svg?label=Scaladoc)](https://javadoc.io/doc/io.github.takapi327/ldbc-plugin_2.12_1.0) |
-| `ldbc-zio-interop`   |  ✅  |      ❌       |    ✅     | [![Scaladoc](https://img.shields.io/badge/javadoc-0.4.0-brightgreen.svg?label=Scaladoc)](https://javadoc.io/doc/io.github.takapi327/ldbc-zio-interop_3)   |
-=======
-| `ldbc-sql`           |  ✅  |      ✅       |    ✅     | [![Scaladoc](https://img.shields.io/badge/javadoc-0.4.1-brightgreen.svg?label=Scaladoc)](https://javadoc.io/doc/io.github.takapi327/ldbc-sql_3)           |
-| `ldbc-core`          |  ✅  |      ✅       |    ✅     | [![Scaladoc](https://img.shields.io/badge/javadoc-0.4.1-brightgreen.svg?label=Scaladoc)](https://javadoc.io/doc/io.github.takapi327/ldbc-core_3)          |
-| `ldbc-connector`     |  ✅  |      ✅       |    ✅     | [![Scaladoc](https://img.shields.io/badge/javadoc-0.4.1-brightgreen.svg?label=Scaladoc)](https://javadoc.io/doc/io.github.takapi327/ldbc-connector_3)     |
-| `jdbc-connector`     |  ✅  |      ❌       |    ❌     | [![Scaladoc](https://img.shields.io/badge/javadoc-0.4.1-brightgreen.svg?label=Scaladoc)](https://javadoc.io/doc/io.github.takapi327/jdbc-connector_3)     |
-| `ldbc-dsl`           |  ✅  |      ✅       |    ✅     | [![Scaladoc](https://img.shields.io/badge/javadoc-0.4.1-brightgreen.svg?label=Scaladoc)](https://javadoc.io/doc/io.github.takapi327/ldbc-dsl_3)           |
-| `ldbc-statement`     |  ✅  |      ✅       |    ✅     | [![Scaladoc](https://img.shields.io/badge/javadoc-0.4.1-brightgreen.svg?label=Scaladoc)](https://javadoc.io/doc/io.github.takapi327/ldbc-statement_3)     |
-| `ldbc-query-builder` |  ✅  |      ✅       |    ✅     | [![Scaladoc](https://img.shields.io/badge/javadoc-0.4.1-brightgreen.svg?label=Scaladoc)](https://javadoc.io/doc/io.github.takapi327/ldbc-query-builder_3) |
-| `ldbc-schema`        |  ✅  |      ✅       |    ✅     | [![Scaladoc](https://img.shields.io/badge/javadoc-0.4.1-brightgreen.svg?label=Scaladoc)](https://javadoc.io/doc/io.github.takapi327/ldbc-schema_3)        |
-| `ldbc-codegen`       |  ✅  |      ✅       |    ✅     | [![Scaladoc](https://img.shields.io/badge/javadoc-0.4.1-brightgreen.svg?label=Scaladoc)](https://javadoc.io/doc/io.github.takapi327/ldbc-codegen_3)       |
-| `ldbc-hikari`        |  ✅  |      ❌       |    ❌     | [![Scaladoc](https://img.shields.io/badge/javadoc-0.4.1-brightgreen.svg?label=Scaladoc)](https://javadoc.io/doc/io.github.takapi327/ldbc-hikari_3)        |
-| `ldbc-plugin`        |  ✅  |      ❌       |    ❌     | [![Scaladoc](https://img.shields.io/badge/javadoc-0.4.1-brightgreen.svg?label=Scaladoc)](https://javadoc.io/doc/io.github.takapi327/ldbc-plugin_2.12_1.0) |
->>>>>>> 8fa5928c
+| `ldbc-sql`           |  ✅  |      ✅       |    ✅     | [![Scaladoc](https://img.shields.io/badge/javadoc-0.5.0-brightgreen.svg?label=Scaladoc)](https://javadoc.io/doc/io.github.takapi327/ldbc-sql_3)           |
+| `ldbc-core`          |  ✅  |      ✅       |    ✅     | [![Scaladoc](https://img.shields.io/badge/javadoc-0.5.0-brightgreen.svg?label=Scaladoc)](https://javadoc.io/doc/io.github.takapi327/ldbc-core_3)          |
+| `ldbc-connector`     |  ✅  |      ✅       |    ✅     | [![Scaladoc](https://img.shields.io/badge/javadoc-0.5.0-brightgreen.svg?label=Scaladoc)](https://javadoc.io/doc/io.github.takapi327/ldbc-connector_3)     |
+| `jdbc-connector`     |  ✅  |      ❌       |    ❌     | [![Scaladoc](https://img.shields.io/badge/javadoc-0.5.0-brightgreen.svg?label=Scaladoc)](https://javadoc.io/doc/io.github.takapi327/jdbc-connector_3)     |
+| `ldbc-dsl`           |  ✅  |      ✅       |    ✅     | [![Scaladoc](https://img.shields.io/badge/javadoc-0.5.0-brightgreen.svg?label=Scaladoc)](https://javadoc.io/doc/io.github.takapi327/ldbc-dsl_3)           |
+| `ldbc-statement`     |  ✅  |      ✅       |    ✅     | [![Scaladoc](https://img.shields.io/badge/javadoc-0.5.0-brightgreen.svg?label=Scaladoc)](https://javadoc.io/doc/io.github.takapi327/ldbc-statement_3)     |
+| `ldbc-query-builder` |  ✅  |      ✅       |    ✅     | [![Scaladoc](https://img.shields.io/badge/javadoc-0.5.0-brightgreen.svg?label=Scaladoc)](https://javadoc.io/doc/io.github.takapi327/ldbc-query-builder_3) |
+| `ldbc-schema`        |  ✅  |      ✅       |    ✅     | [![Scaladoc](https://img.shields.io/badge/javadoc-0.5.0-brightgreen.svg?label=Scaladoc)](https://javadoc.io/doc/io.github.takapi327/ldbc-schema_3)        |
+| `ldbc-codegen`       |  ✅  |      ✅       |    ✅     | [![Scaladoc](https://img.shields.io/badge/javadoc-0.5.0-brightgreen.svg?label=Scaladoc)](https://javadoc.io/doc/io.github.takapi327/ldbc-codegen_3)       |
+| `ldbc-plugin`        |  ✅  |      ❌       |    ❌     | [![Scaladoc](https://img.shields.io/badge/javadoc-0.5.0-brightgreen.svg?label=Scaladoc)](https://javadoc.io/doc/io.github.takapi327/ldbc-plugin_2.12_1.0) |
+| `ldbc-zio-interop`   |  ✅  |      ❌       |    ✅     | [![Scaladoc](https://img.shields.io/badge/javadoc-0.5.0-brightgreen.svg?label=Scaladoc)](https://javadoc.io/doc/io.github.takapi327/ldbc-zio-interop_3)   |
 
 ## Performance
 
