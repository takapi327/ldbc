--- conflicted
+++ resolved
@@ -105,24 +105,12 @@
 **ldbc connector**
 
 ```scala
-<<<<<<< HEAD
-val connection: Resource[IO, Connection[IO]] =
-  Connection[IO](
-    host     = "127.0.0.1",
-    port     = 3306,
-    user     = "ldbc",
-    password = Some("password"),
-    database = Some("ldbc"),
-    ssl      = SSL.Trusted
-  )
-=======
 import ldbc.connector.*
 
 val provider =
   MySQLProvider
     .default[IO]("127.0.0.1", 3306, "ldbc", "password", "ldbc")
     .setSSL(SSL.Trusted)
->>>>>>> 04c6cb38
 ```
 
 The connection process to the database can be carried out using the provider established by each of these methods.
